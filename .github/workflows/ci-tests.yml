--- conflicted
+++ resolved
@@ -24,7 +24,6 @@
 
       - name: Install dependencies
         working-directory: "module_6/src"
-<<<<<<< HEAD
         #run: pip install pipenv && pipenv install --dev
 
         run: |
@@ -43,17 +42,7 @@
         working-directory: "module_6/src"
         #run: pipenv run pylint --recursive=y .  # Lint all Python files recursively
         run: python -m pylint *.py || echo "Linting completed"
-=======
-        run: pip install pipenv && pipenv install --dev
 
-      - name: Run Unit tests  # Execute pytest unit tests
-        working-directory: "module_6/src"
-        run: pipenv run pytest tests/  # Run all tests in tests/ directory
-
-      - name: Lint  # Check code quality/style with pylint
-        working-directory: "module_6/src"
-        run: pipenv run pylint --recursive=y .  # Lint all Python files recursively
->>>>>>> eaa60841
 
       - name: Configure AWS Credentials  # Set up AWS access for integration tests
         uses: aws-actions/configure-aws-credentials@v1
